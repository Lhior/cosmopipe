<<<<<<< HEAD
#seems to require running test_e2e.py first
=======
# This an end-to-end analysis example in Fourier space:
# - setup fiducial cosmology
# - run power spectrum estimation of the input box (periodic) catalog
# - plot power spectrum
# - apply cuts to the data vector
# - setup template cosmology
# - compute Gaussian covariance matrix
# - fit measured power spectrum with Kaiser model
# - plot fitted model v.s. measured power spectrum
# WARNING: requires running prepare_e2e.py first (sets input catalogs)


>>>>>>> 1589290b
data_dir: _data
samples_dir: _samples
plots_dir: _plots
catalog_dir: _catalog

main:
  $execute: [fiducial, box_estimator, data_plotting, data, params, primordial, model, mockcov, fitting, postprocessing]
  #$execute: [data, params, primordial, model, mockcov, fitting, postprocessing]
  $[survey_selection.zeff]: 1.0

fitting:
  $module_name: pypescript
  $module_class: BasePipeline
  $modules: [minuit, plotting]
  $[likelihood]: $[likelihood]

postprocessing:
  $module_name: cosmopipe.pipelines.postprocessing
  $module_class: ProfilesPostprocessing
  #$execute: ${like.$modules}
  #$modules: [data_model_plotting]
  $setup: [model]
  $execute: [model, projection, data_model_plotting]

minuit:
  $module_name: cosmopipe.samplers.profiler.minuit
  $module_class: MinuitProfiler
  $modules: [like]
  migrad:
    n_iterations: 10

params:
  $module_name: cosmopipe.parameters.parameterization
  base_parameters:
    galaxy_rsd.fsig:
      value: 0.5
      fixed: False
      prior:
        dist: uniform
        limits: [0.2, 0.8]
      latex: 'f\sigma_{8}'

fiducial:
  $module_name: cosmopipe.theory.primordial.fiducial
  engine: class

primordial:
  $module_name: cosmopipe.theory.primordial.primordial
  engine: class
  compute: pk_m

survey_estimator:
  $module_name: cosmopipe.estimators.power_spectrum.nbodykit_survey
  Nmesh: 128
  BoxSize: 4000.
  edges:
    step: 0.01
  nbar: NZ
  data_load: f'${catalog_dir}/lognormal_data.fits'
  randoms_load: f'${catalog_dir}/lognormal_randoms.fits'
  save: f'${data_dir}/lognormal_power_spectrum.txt'

box_estimator:
  $module_name: cosmopipe.estimators.power_spectrum.nbodykit_box
  Nmesh: 128
  BoxSize: 1380.
  edges:
    step: 0.01
  position: 'Position + VelocityOffset[:,[0]]*[1,0,0]'
  data_load: f'${catalog_dir}/lognormal_box.fits'
  save: f'${data_dir}/lognormal_power_spectrum.txt'

data_plotting:
  $module_name: cosmopipe.data_vector.plotting
  $module_class: DataVectorPlotting
  data_load: ${survey_estimator.save}
  style: power
  kwplt: {'alpha': 0.3}
  filename: f'${plots_dir}/power_spectrum.png'

mockcov:
  $module_name: cosmopipe.theory.galaxy_clustering.gaussian_covariance
  volume: e'1380.**3'
  data_load: True
  #xlim: ${data.xlim}

data:
  $module_name: cosmopipe.data_vector.data_vector
  #data_load: ${survey_estimator.save}
  data_load: ${box_estimator.save}
  xlim: {'ell_0': [0.02, 0.3], 'ell_2': [0.02, 0.3], 'ell_4': [0.02, 0.2]}
  #xlim: {'ell_0': [0.,100.], 'ell_2': [0.,100.], 'ell_4': [0.,100.]}
  #xlim: [[0.,0.],[0.,0.],[0.,0.],[0.02, 0.3],[0.02, 0.3],[0.02, 0.3]]
  #xlim: {'mu_0_1/3':[0.02, 0.3],'mu_1/3_2/3':[0.02, 0.3],'mu_2/3_1':[0.02, 0.3]}

plotting:
  $module_name: cosmopipe.samplers.plotting
  $module_class: ProfilesPlotting
  save_stats: f'${plots_dir}/stats_linear.tex'
  toplot:
    - plot_aligned_stacked:
        truths: value
        filename: f'${plots_dir}/aligned_stacked_linear.png'

like:
  $module_name: cosmopipe.likelihood.likelihood
  $module_class: GaussianLikelihood
  $modules: [model, projection]

projection:
  $module_name: cosmopipe.survey_selection.projection

model:
  $module_name: cosmopipe.theory.galaxy_clustering.linear_model
  FoG: gaussian

data_model_plotting:
  $module_name: cosmopipe.theory.plotting
  data_load: True
  covariance_load: True
  xmodel:
    nbins: 100
  style: power
  filename: f'${plots_dir}/e2e_power_spectrum_data_model.png'<|MERGE_RESOLUTION|>--- conflicted
+++ resolved
@@ -1,6 +1,3 @@
-<<<<<<< HEAD
-#seems to require running test_e2e.py first
-=======
 # This an end-to-end analysis example in Fourier space:
 # - setup fiducial cosmology
 # - run power spectrum estimation of the input box (periodic) catalog
@@ -12,8 +9,6 @@
 # - plot fitted model v.s. measured power spectrum
 # WARNING: requires running prepare_e2e.py first (sets input catalogs)
 
-
->>>>>>> 1589290b
 data_dir: _data
 samples_dir: _samples
 plots_dir: _plots
