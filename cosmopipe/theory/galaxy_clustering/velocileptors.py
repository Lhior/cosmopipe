import numpy as np
from scipy import interpolate

from cosmoprimo import Cosmology, PowerSpectrumBAOFilter

from cosmopipe.lib.theory.base import BaseModel, ProjectionBase, ModelCollection
from cosmopipe.lib.parameter import ParamName
from cosmopipe.lib.modules import ParameterizedModule
from cosmopipe import section_names


class Velocileptors(ParameterizedModule):

    def get_theory_options(self):
        options = self._default_options.copy()
        for name,value in self._default_options.items():
            options[name] = self.options.get(name,value)
        options['threads'] = options.pop('nthreads')
        self.model_attrs = self.options.get_dict('model_attrs',{})
        self.data_shotnoise = self.options.get('data_shotnoise',None)
        try:
            self.data_shotnoise = 1. * self.data_shotnoise
        except TypeError:
            self.data_shotnoise = self.data_block[section_names.data,'data_vector'].get(self.data_shotnoise,permissive=True)[0].attrs['shotnoise']
        return options

    def set_model(self, space=ProjectionBase.POWER, mode=ProjectionBase.MUWEDGE, projs=None):
        include = [ParamName(section_names.galaxy_bias,name) for name in self.required_params if name not in self.default_required_params]
        include += [ParamName(section_names.galaxy_bias,name) for name in self.optional_params]
        self.set_param_block(include=include)
        self.model = BaseModel(base=ProjectionBase(x=self.theory.kv if space == ProjectionBase.POWER else self.theory.rint,space=space,mode=mode,projs=projs,**self.model_attrs))
        self.data_block[section_names.model,'collection'] = self.data_block.get(section_names.model,'collection',[]) + ModelCollection([self.model])

    def set_pklin(self):
        self.zeff = self.data_block[section_names.survey_selection,'zeff']
        pklin = self.data_block[section_names.primordial_perturbations,'pk_callable']
        self.sigma8 = pklin.sigma8_z(self.zeff)
        self.klin,self.pklin = pklin.k,pklin(pklin.k,z=self.zeff)
        fo = self.data_block[section_names.primordial_cosmology,'cosmo'].get_fourier()
        self.growth_rate = fo.sigma8_z(self.zeff,of='theta_cb')/fo.sigma8_z(self.zeff,of='delta_cb')

    def set_pknow(self):
        pklin = self.data_block[section_names.primordial_perturbations,'pk_callable'].to_1d(z=self.zeff)
        self.pknow = PowerSpectrumBAOFilter(pklin,engine='wallish2018').smooth_pk_interpolator()(self.klin)

    def get_model_callable(self, pars, f, **kwargs):

        def model_callable(k, mu, grid=True):
            if grid:
                tmp = np.array([self.theory.compute_redshift_space_power_at_mu(pars,f,mu_,apar=1.,aperp=1.,**kwargs)[-1] for mu_ in mu]).T
                toret = interpolate.interp1d(self.theory.kv,tmp,kind='cubic',axis=0,copy=False,bounds_error=True,assume_sorted=True)(k)
            else:
                toret = np.empty(k.shape,dtype=k.dtype)
                for imu,mu_ in enumerate(mu):
                    tmp = self.theory.compute_redshift_space_power_at_mu(pars,f,mu_,apar=1.,aperp=1.,**kwargs)[-1]
                    toret[:,imu] = interpolate.interp1d(self.theory.kv,tmp,kind='cubic',axis=0,copy=False,bounds_error=True,assume_sorted=True)(k[:,imu])
            return toret + self.data_shotnoise

        return model_callable

    def execute(self):
        pars = []
        for par in self.required_params:
            pars.append(self.data_block.get(section_names.galaxy_bias,par))
        for par,value in self.default_required_params.items():
            pars.append(value)
        opts = {}
        for par in self.optional_params:
            opts[par] = self.data_block.get(section_names.galaxy_bias,par,self.optional_params[par])
        fsig = self.data_block.get(section_names.galaxy_rsd,'fsig',self.growth_rate*self.sigma8)
        f = fsig/self.sigma8
  
        self.model.eval = self.get_model_callable(pars,f,**opts,**self.optional_kw)
        self.data_block[section_names.model,'collection'] = self.data_block.get(section_names.model,'collection',[]) + ModelCollection([self.model])

    def cleanup(self):
        pass


class EPTMoments(Velocileptors):

    _default_options = dict(rbao=110,kmin=1e-2,kmax=0.5,nk=100,beyond_gauss=True,one_loop=True,shear=True,third_order=True,cutoff=20,jn=5,N=4000,nthreads=1,extrap_min=-4,extrap_max=3,import_wisdom=False)

    def setup(self):
        reduced = self.options.get('reduced',True)
        options = self.get_theory_options()
        self.set_pklin()
        self.set_pknow()
        from velocileptors.EPT.moment_expansion_fftw import MomentExpansion
        self.theory = MomentExpansion(self.klin,self.pklin,pnw=self.pknow,**options)
        if options['beyond_gauss']:
            if reduced:
                self.required_params = ['b1', 'b2', 'bs', 'b3', 'alpha0', 'alpha2', 'alpha4', 'alpha6', 'sn', 'sn2', 'sn4']
            else:
                self.required_params = ['b1', 'b2', 'bs', 'b3', 'alpha', 'alphav', 'alpha_s0', 'alpha_s2', 'alpha_g1',\
                                        'alpha_g3', 'alpha_k2', 'sn', 'sv', 'sigma0', 'stoch_k0']
        else:
            if reduced:
                self.required_params = ['b1', 'b2', 'bs', 'b3', 'alpha0', 'alpha2', 'alpha4', 'sn', 'sn2']
            else:
                self.required_params = ['b1', 'b2', 'bs', 'b3', 'alpha', 'alphav', 'alpha_s0', 'alpha_s2', 'sn', 'sv', 'sigma0']
<<<<<<< HEAD

=======
        self.default_required_params = {}
>>>>>>> 1589290b
        self.optional_params = dict(counterterm_c3=0.)
        self.optional_kw = dict(beyond_gauss=options['beyond_gauss'],reduced=reduced)
        self.set_model()


class EPTFull(Velocileptors):

    #_default_options = dict(rbao=110,kmin=1e-2,kmax=0.5,nk=100,sbao=None,beyond_gauss=True,one_loop=True,shear=True,third_order=True,cutoff=20,jn=5,N=4000,nthreads=1,extrap_min=-4,extrap_max=3,import_wisdom=False)
    _default_options = dict(rbao=110,kmin=1e-2,kmax=0.5,nk=100,sbao=None,beyond_gauss=True,one_loop=True,shear=True,cutoff=20,jn=5,N=4000,nthreads=1,extrap_min=-4,extrap_max=3,import_wisdom=False)

    def setup(self):
        reduced = self.options.get('reduced',True)
        options = self.get_theory_options()
        self.set_pklin()
        self.set_pknow()
        from velocileptors.EPT.ept_fullresum_fftw import REPT
        self.theory = REPT(self.klin,self.pklin,pnw=self.pknow,**options)
        self.required_params = ['b1', 'b2', 'bs', 'b3', 'alpha0', 'alpha2', 'alpha4', 'alpha6', 'sn', 'sn2', 'sn4']
        self.default_required_params = {}
        self.optional_params = dict(bFoG=0.)
        self.optional_kw = dict()
        self.set_model()



class LPTMoments(Velocileptors):

    _default_options = dict(kmin=5e-3,kmax=0.3,nk=50,beyond_gauss=False,one_loop=True,shear=True,third_order=True,cutoff=10,jn=5,N=2000,nthreads=None,extrap_min=-5,extrap_max=3,import_wisdom=False)

    def setup(self):
        reduced = self.options.get_bool('reduced',True)
        options = self.get_theory_options()
        self.set_pklin()
        from velocileptors.LPT.moment_expansion_fftw import MomentExpansion
        self.theory = MomentExpansion(self.klin,self.pklin,**options)
        if options['beyond_gauss']:
            if reduced:
                self.required_params = ['b1', 'b2', 'bs', 'b3', 'alpha0', 'alpha2', 'alpha4', 'alpha6', 'sn', 'sn2', 'sn4']
            else:
                self.required_params = ['b1', 'b2', 'bs', 'b3', 'alpha', 'alpha_v', 'alpha_s0', 'alpha_s2', 'alpha_g1',\
                                        'alpha_g3', 'alpha_k2', 'sn', 'sv', 'sigma0_stoch', 'sn4']
        else:
            if reduced:
                self.required_params = ['b1', 'b2', 'bs', 'b3', 'alpha0', 'alpha2', 'alpha4', 'sn', 'sn2']
            else:
                self.required_params = ['b1', 'b2', 'bs', 'b3', 'alpha', 'alpha_v', 'alpha_s0', 'alpha_s2', 'sn', 'sv', 'sigma0_stoch']
        self.default_required_params = {}
        if not options['third_order']:
            self.default_required_params['b3'] = 0.
            if not options['shear']:
                self.default_required_params['bs'] = 0.
        self.optional_params = dict(counterterm_c3=0.)
        self.optional_kw = dict(ngauss=4,reduced=reduced)
        self.set_model()


class LPTFourierStreaming(Velocileptors):

    _default_options = dict(kmin=1e-3,kmax=3,nk=100,beyond_gauss=False,one_loop=True,shear=True,third_order=True,cutoff=10,jn=5,N=2000,nthreads=None,extrap_min=-5,extrap_max=3,import_wisdom=False)

    def setup(self):
        # jn = 5
        options = self.get_theory_options()
        self.set_pklin()
        from velocileptors.LPT.fourier_streaming_model_fftw import FourierStreamingModel
        self.theory = FourierStreamingModel(self.klin,self.pklin,**options)
        # b3 if in third order, bs if shear bias
        self.required_params = ['b1', 'b2', 'bs', 'b3','alpha', 'alpha_v', 'alpha_s0', 'alpha_s2', 'sn', 'sv', 'sigma0_stoch']
        self.default_required_params = {}
        if not options['third_order']:
            self.default_required_params['b3'] = 0.
            if not options['shear']:
                self.default_required_params['bs'] = 0.
        self.optional_params = dict(counterterm_c3=0)
        self.optional_kw = dict()
        self.set_model()


class LPTGaussianStreaming(Velocileptors):

    #_default_options = dict(kmin=1e-3,kmax=3,nk=200,jn=10,cutoff=20,beyond_gauss=False,one_loop=True,shear=True,third_order=True,N=2000,nthreads=None,extrap_min=-5,extrap_max=3,import_wisdom=False)
    _default_options = dict(kmin=1e-3,kmax=3,nk=200,jn=10,cutoff=20,beyond_gauss=False,one_loop=True,shear=True,N=2000,nthreads=None,extrap_min=-5,extrap_max=3,import_wisdom=False)

    def setup(self):
        # kmin = 3e-3, kmax=0.5, nk = 100, kswitch=1e-2, jn = 5, cutoff=20
        options = self.get_theory_options()
        self.set_pklin()
        from velocileptors.LPT.gaussian_streaming_model_fftw import GaussianStreamingModel
        self.theory = GaussianStreamingModel(self.klin,self.pklin,**options)
        # alpha_s0 and alpha_s2 to be zeros
        self.required_params = ['b1', 'b2', 'bs', 'b3', 'alpha', 'alpha_v', 'alpha_s0', 'alpha_s2', 's2FoG']
        self.default_required_params = {}
        if not options.get('third_order',True):
            self.default_required_params['b3'] = 0.
            if not options['shear']:
                self.default_required_params['bs'] = 0.
        self.optional_params = dict()
        self.optional_kw = dict(rwidth=100,Nint=10000,ngauss=4,update_cumulants=False)
        self.set_model(space=ProjectionBase.CORRELATION,mode=ProjectionBase.MULTIPOLE,projs=(0,2,4))

    def get_model_callable(self, pars, f, **kwargs):

        def model_callable(s):
            xi = []
            for ss in s:
                xi0,xi2,xi4 = self.theory.compute_xi_ell(ss,f,*pars,apar=1.,aperp=1.)
                xi.append([xi0,xi2,xi4])
            return np.array(xi)

        return model_callable


class LPTDirect(Velocileptors):

    _default_options = dict(third_order=True,shear=True,one_loop=True,kIR=None,cutoff=10,jn=5,N=2000,nthreads=None,extrap_min=-5,extrap_max=3)

    def setup(self):
        # kmin = 3e-3, kmax=0.5, nk = 100, kswitch=1e-2, jn = 5, cutoff=20
        options = self.get_theory_options()
        output = self.options.get_list('output',['power'])
        self.with_power = 'power' in output
        self.with_correlation = 'correlation' in output
        self.set_pklin()
        from velocileptors.LPT.lpt_rsd_fftw import LPT_RSD
        self.theory = LPT_RSD(self.klin,self.pklin,**options)
        # alpha_s0 and alpha_s2 to be zeros
        self.required_params = ['b1', 'b2', 'bs', 'b3', 'alpha0', 'alpha2', 'alpha4', 'alpha6', 'sn', 'sn2', 'sn4']
        self.default_required_params = {}
        if not options['third_order']:
            self.default_required_params['b3'] = 0.
            if not options['shear']:
                self.default_required_params['bs'] = 0.
        self.optional_params = dict()
        self.optional_kw = dict(ngauss=3,kv=None,kmin=5e-3 if self.with_correlation else 1e-2,kmax=1.0 if self.with_correlation else 0.25,nk=60 if self.with_correlation else 50,nmax=4)
        if self.with_correlation:
            self.set_model(space=ProjectionBase.CORRELATION,mode=ProjectionBase.MULTIPOLE,projs=(0,2,4),**self.model_attrs)
            self.model_correlation = self.model
        if self.with_power:
            self.set_model(space=ProjectionBase.POWER,mode=ProjectionBase.MULTIPOLE,projs=(0,2,4),**self.model_attrs)
            self.model_power = self.model

    def get_correlation_callable(self, pars, **kwargs):

        def model_callable(s):
            xiells = lpt.combine_bias_terms_xiell(pars,**kwargs)
            return np.array([interpolate.interp1d(xiell[0],xiell[1],kind='cubic',axis=0,copy=False,bounds_error=True,assume_sorted=True)(s) for xiell in xiells])

        return model_callable

    def get_power_callable(self, pars, **kwargs):

        def model_callable(k):
            kl, p0, p2, p4 = self.theory.combine_bias_terms_pkell(pars,**kwargs)
            p0 += self.data_shotnoise
            pkells = np.array([p0,p2,p4]).T
            return interpolate.interp1d(kl,pkells,kind='cubic',axis=0,copy=False,bounds_error=True,assume_sorted=True)(k)

        return model_callable

    def execute(self):
        pars = []
        for par in self.required_params:
            pars.append(self.data_block.get(section_names.galaxy_bias,par))
        opts = {}
        for par in self.optional_params:
            opts[par] = self.data_block.get(section_names.galaxy_bias,par,self.optional_params[par])
        fsig = self.data_block.get(section_names.galaxy_rsd,'fsig',self.growth_rate*self.sigma8)
        f = fsig/self.sigma8
        self.theory.make_pltable(f,apar=1,aperp=1,**self.optional_kw)

        model_collection = ModelCollection()
        if self.with_correlation:
            self.model_correlation.eval = self.get_correlation_callable(pars,**opts)
            model_collection.set(self.model_correlation)
        if self.with_power:
            self.model_power.eval = self.get_power_callable(pars,**opts)
            model_collection.set(self.model_power)
        self.data_block[section_names.model,'collection'] = self.data_block.get(section_names.model,'collection',[]) + model_collection

import yaml
#the point isn't that you'd ever really want to do it exactly this way,
#but that a default parameter setup could be stored with the velocileptors code
#here one way or another, so it is not necessary for the user to do anything
#but minimally modify it
def get_bias_parameters() :
    return yaml.safe_load(open("velocileptors_eptfull_parameters.yaml",'r'))

<|MERGE_RESOLUTION|>--- conflicted
+++ resolved
@@ -69,7 +69,7 @@
             opts[par] = self.data_block.get(section_names.galaxy_bias,par,self.optional_params[par])
         fsig = self.data_block.get(section_names.galaxy_rsd,'fsig',self.growth_rate*self.sigma8)
         f = fsig/self.sigma8
-  
+
         self.model.eval = self.get_model_callable(pars,f,**opts,**self.optional_kw)
         self.data_block[section_names.model,'collection'] = self.data_block.get(section_names.model,'collection',[]) + ModelCollection([self.model])
 
@@ -99,11 +99,8 @@
                 self.required_params = ['b1', 'b2', 'bs', 'b3', 'alpha0', 'alpha2', 'alpha4', 'sn', 'sn2']
             else:
                 self.required_params = ['b1', 'b2', 'bs', 'b3', 'alpha', 'alphav', 'alpha_s0', 'alpha_s2', 'sn', 'sv', 'sigma0']
-<<<<<<< HEAD
-
-=======
-        self.default_required_params = {}
->>>>>>> 1589290b
+
+        self.default_required_params = {}
         self.optional_params = dict(counterterm_c3=0.)
         self.optional_kw = dict(beyond_gauss=options['beyond_gauss'],reduced=reduced)
         self.set_model()
@@ -281,13 +278,4 @@
         if self.with_power:
             self.model_power.eval = self.get_power_callable(pars,**opts)
             model_collection.set(self.model_power)
-        self.data_block[section_names.model,'collection'] = self.data_block.get(section_names.model,'collection',[]) + model_collection
-
-import yaml
-#the point isn't that you'd ever really want to do it exactly this way,
-#but that a default parameter setup could be stored with the velocileptors code
-#here one way or another, so it is not necessary for the user to do anything
-#but minimally modify it
-def get_bias_parameters() :
-    return yaml.safe_load(open("velocileptors_eptfull_parameters.yaml",'r'))
-
+        self.data_block[section_names.model,'collection'] = self.data_block.get(section_names.model,'collection',[]) + model_collection